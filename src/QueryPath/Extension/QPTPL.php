--- conflicted
+++ resolved
@@ -197,55 +197,6 @@
     // If the value looks primitive, append it.
     if (!is_array($array) && !($array instanceof Traversable)) {
       $qp->append($array);
-<<<<<<< HEAD
-    }
-    // If we are dealing with an associative array, traverse it
-    // and merge as we go.
-    elseif ($this->isAssoc($array)) {
-      // Do key/value substitutions
-      foreach ($array as $k => $v) {
-
-        // If no dot or hash, assume class.
-        $first = substr($k,0,1);
-        if ($first != '.' && $first != '#') $k = '.' . $k;
-
-        // If value is an array, recurse.
-        if (is_array($v)) {
-          // XXX: Not totally sure that starting at the
-          // top is right. Perhaps it should start
-          // at some other context?
-          $this->tplArrayR($qp->top($k), $v, $options);
-        }
-        // Otherwise, try to append value.
-        else {
-          $qp->branch()->children($k)->append($v);
-        }
-      }
-    }
-    // Otherwise we have an indexed array, and we iterate through
-    // it.
-    else {
-      // Get a copy of the current template and then recurse.
-      foreach ($array as $entry) {
-        $eles = $qp->get();
-        $template = array();
-
-        // We manually deep clone the template.
-        foreach ($eles as $ele) {
-          $template = $ele->cloneNode(TRUE);
-        }
-        $tpl = qp($template);
-        $tpl = $this->tplArrayR($tpl, $entry, $options);
-        $qp->before($tpl);
-      }
-      // Remove the original template without loosing a handle to the
-      // newly injected one.
-      $dead = $qp->branch();
-      $qp->parent();
-      $dead->remove();
-      unset($dead);
-    }
-=======
     }else {//process the array
 		foreach( $array as $kstr => $v) {
 			//split kstr into selector and attribute
@@ -291,7 +242,6 @@
 			}
 		}
 	}
->>>>>>> 7eea8dd8
     return $qp;
   }
 
